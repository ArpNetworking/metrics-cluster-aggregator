/**
 * Copyright 2014 Groupon.com
 *
 * Licensed under the Apache License, Version 2.0 (the "License");
 * you may not use this file except in compliance with the License.
 * You may obtain a copy of the License at
 *
 *     http://www.apache.org/licenses/LICENSE-2.0
 *
 * Unless required by applicable law or agreed to in writing, software
 * distributed under the License is distributed on an "AS IS" BASIS,
 * WITHOUT WARRANTIES OR CONDITIONS OF ANY KIND, either express or implied.
 * See the License for the specific language governing permissions and
 * limitations under the License.
 */
package com.arpnetworking.clusteraggregator.aggregation;

import akka.actor.AbstractActor;
import akka.actor.ActorRef;
import akka.actor.Props;
import akka.actor.ReceiveTimeout;
import akka.actor.Scheduler;
import akka.cluster.sharding.ShardRegion;
import com.arpnetworking.clusteraggregator.AggregatorLifecycle;
import com.arpnetworking.clusteraggregator.models.CombinedMetricData;
import com.arpnetworking.metrics.aggregation.protocol.Messages;
import com.arpnetworking.steno.Logger;
import com.arpnetworking.steno.LoggerFactory;
import com.arpnetworking.tsdcore.model.AggregatedData;
import com.arpnetworking.tsdcore.model.CalculatedValue;
import com.arpnetworking.tsdcore.model.FQDSN;
import com.arpnetworking.tsdcore.model.PeriodicData;
import com.arpnetworking.tsdcore.model.Quantity;
import com.arpnetworking.tsdcore.statistics.Statistic;
import com.google.common.collect.ImmutableList;
import com.google.common.collect.ImmutableMap;
import com.google.common.collect.Lists;
import com.google.common.collect.Maps;
import com.google.common.collect.Sets;
import com.google.inject.Inject;
import com.google.inject.name.Named;
import org.joda.time.DateTime;
import org.joda.time.Duration;
import org.joda.time.Period;
import scala.concurrent.duration.FiniteDuration;

import java.io.Serializable;
import java.util.Collections;
import java.util.Iterator;
import java.util.LinkedList;
import java.util.Map;
import java.util.Optional;
import java.util.Set;
import java.util.TreeMap;
import java.util.concurrent.TimeUnit;

/**
 * Actual actor responsible for aggregating.
 *
 * @author Brandon Arp (brandon dot arp at inscopemetrics dot com)
 */
public class StreamingAggregator extends AbstractActor {

    /**
     * Creates a <code>Props</code> for use in Akka.
     *
     * @param lifecycleTracker Where to register the liveliness of this aggregator.
     * @param metricsListener Where to send metrics about aggregation computations.
     * @param emitter Where to send the metrics data.
     * @param clusterHostSuffix The suffix to append to the hostname for cluster aggregations.
     * @return A new <code>Props</code>.
     */
    public static Props props(
            final ActorRef lifecycleTracker,
            final ActorRef metricsListener,
            final ActorRef emitter,
            final String clusterHostSuffix) {
        return Props.create(StreamingAggregator.class, lifecycleTracker, metricsListener, emitter, clusterHostSuffix);
    }

    /**
     * Public constructor.
     *
     * @param lifecycleTracker Where to register the liveliness of this aggregator.
     * @param periodicStatistics Where to send metrics about aggregation computations.
     * @param emitter Where to send the metrics data.
     * @param clusterHostSuffix The suffix to append to the hostname for cluster aggregations.
     */
    @Inject
    public StreamingAggregator(
            @Named("bookkeeper-proxy") final ActorRef lifecycleTracker,
            @Named("periodic-statistics") final ActorRef periodicStatistics,
            @Named("cluster-emitter") final ActorRef emitter,
            @Named("cluster-host-suffix") final String clusterHostSuffix) {
        _lifecycleTracker = lifecycleTracker;
        _periodicStatistics = periodicStatistics;
        _clusterHostSuffix = clusterHostSuffix;
        context().setReceiveTimeout(FiniteDuration.apply(30, TimeUnit.MINUTES));

        final Scheduler scheduler = getContext().system().scheduler();
        scheduler.schedule(
                FiniteDuration.apply(5, TimeUnit.SECONDS),
                FiniteDuration.apply(5, TimeUnit.SECONDS),
                getSelf(),
                new BucketCheck(),
                getContext().dispatcher(),
                getSelf());
        scheduler.schedule(
                FiniteDuration.apply(5, TimeUnit.SECONDS),
                FiniteDuration.apply(1, TimeUnit.HOURS),
                getSelf(),
                new UpdateBookkeeper(),
                getContext().dispatcher(),
                getSelf());
        _emitter = emitter;
    }

    @Override
    public Receive createReceive() {
        return receiveBuilder()
                .match(Messages.StatisticSetRecord.class, record -> {
                    LOGGER.debug()
                            .setMessage("Processing a StatisticSetRecord")
                            .addData("workItem", record)
                            .addContext("actor", self())
                            .log();
                    processAggregationMessage(record);
                })
                .match(BucketCheck.class, message -> {
                    if (_initialized) {
                        while (_aggBuckets.size() > 0) {
                            final StreamingAggregationBucket bucket = _aggBuckets.getFirst();
                            if (bucket.getPeriodStart().plus(_period).plus(AGG_TIMEOUT).isBeforeNow()) {
                                _aggBuckets.removeFirst();

                                // Walk over every statistic in the bucket
                                final Map<Statistic, CalculatedValue<?>> values = bucket.compute();
                                final ImmutableList.Builder<AggregatedData> builder = ImmutableList.builder();
                                for (final Map.Entry<Statistic, CalculatedValue<?>> entry : values.entrySet()) {
                                    _statistics.add(entry.getKey());
                                    final AggregatedData result = _resultBuilder
                                            .setFQDSN(
                                                    new FQDSN.Builder()
                                                            .setCluster(_cluster)
                                                            .setMetric(_metric)
                                                            .setService(_service)
                                                            .setStatistic(entry.getKey())
                                                            .build())
                                            .setStart(bucket.getPeriodStart())
                                            .setValue(entry.getValue().getValue())
                                            .setSupportingData(entry.getValue().getData())
                                            .setPopulationSize(0L)
                                            .setIsSpecified(bucket.isSpecified(entry.getKey()))
                                            .build();
                                    LOGGER.debug()
                                            .setMessage("Computed result")
                                            .addData("result", result)
                                            .addContext("actor", self())
                                            .log();
                                    builder.add(result);

                                    _periodicStatistics.tell(result, getSelf());
                                }
                                final PeriodicData periodicData = new PeriodicData.Builder()
                                        .setData(builder.build())
                                        .setDimensions(ImmutableMap.of("host", createHost()))
                                        .setConditions(ImmutableList.of())
                                        .setPeriod(_period)
                                        .setStart(bucket.getPeriodStart())
                                        .build();
                                _emitter.tell(periodicData, getSelf());
                            } else {
                                //Walk of the list is complete
                                break;
                            }
                        }
<<<<<<< HEAD
=======
                        _dimensions.put(CombinedMetricData.HOST_KEY, createHost());
                        final PeriodicData periodicData = new PeriodicData.Builder()
                                .setData(builder.build())
                                .setDimensions(ImmutableMap.copyOf(_dimensions))
                                .setConditions(ImmutableList.of())
                                .setPeriod(_period)
                                .setStart(bucket.getPeriodStart())
                                .build();
                        _emitter.tell(periodicData, getSelf());
                    } else {
                        //Walk of the list is complete
                        break;
>>>>>>> 7db603d0
                    }
                })
                .match(UpdateBookkeeper.class, message -> {
                    if (_resultBuilder != null) {
                        for (final Statistic statistic : _statistics) {
                            _resultBuilder.setFQDSN(new FQDSN.Builder()
                                    .setCluster(_cluster)
                                    .setMetric(_metric)
                                    .setService(_service)
                                    .setStatistic(statistic)
                                    .build());
                            _lifecycleTracker.tell(new AggregatorLifecycle.NotifyAggregatorStarted(_resultBuilder.build()), getSelf());
                        }
                        _statistics.clear();
                    }
                })
                .match(ShutdownAggregator.class, message -> context().stop(self()))
                .match(ReceiveTimeout.class, message -> {
                    getContext().parent().tell(new ShardRegion.Passivate(new ShutdownAggregator()), getSelf());
                })
                .build();
    }

    @Override
    public void preRestart(final Throwable reason, final Optional<Object> message) throws Exception {
        LOGGER.error()
                .setMessage("Aggregator crashing")
                .setThrowable(reason)
                .addData("triggeringMessage", message.orElse(null))
                .addContext("actor", self())
                .log();
        super.preRestart(reason, message);
    }

    private void processAggregationMessage(final Messages.StatisticSetRecord data) {
        final CombinedMetricData metricData = CombinedMetricData.Builder.fromStatisticSetRecord(data).build();
        //First message sets the data we know about this actor
        if (!_initialized) {
            _period = metricData.getPeriod();
            _cluster = metricData.getCluster();
            _metric = metricData.getMetricName();
            _service = metricData.getService();
            _dimensions = dimensionsToMap(data);
            _resultBuilder = new AggregatedData.Builder()
                    .setHost(createHost())
                    .setPeriod(_period)
                    .setPopulationSize(1L)
                    .setSamples(Collections.<Quantity>emptyList())
                    .setStart(DateTime.now().hourOfDay().roundFloorCopy())
                    .setValue(new Quantity.Builder().setValue(0d).build());


            _initialized = true;
            LOGGER.debug()
                    .setMessage("Initialized aggregator")
                    .addContext("actor", self())
                    .log();
        } else if (!(_period.equals(metricData.getPeriod())
                && _cluster.equals(metricData.getCluster())
                && _service.equals(metricData.getService())
                && _metric.equals(metricData.getMetricName()))) {
            LOGGER.error()
                    .setMessage("Received a work item for another aggregator")
                    .addData("workItem", data)
                    .addContext("actor", self())
                    .log();
        }
        //Find the time bucket to dump this in
        final DateTime periodStart = DateTime.parse(data.getPeriodStart());
        if (_aggBuckets.size() > 0 && _aggBuckets.getFirst().getPeriodStart().isAfter(periodStart)) {
            //We got a bit of data that is too old for us to aggregate.
            LOGGER.warn()
                    .setMessage("Received a work item that is too old to aggregate")
                    .addData("bucketStart", _aggBuckets.getFirst().getPeriodStart())
                    .addData("workItem", data)
                    .addContext("actor", self())
                    .log();
        } else {
            if (_aggBuckets.size() == 0 || _aggBuckets.getLast().getPeriodStart().isBefore(periodStart)) {
                //We need to create a new bucket to hold this data.
                LOGGER.debug()
                        .setMessage("Creating new aggregation bucket for period")
                        .addData("period", periodStart)
                        .addContext("actor", self())
                        .log();
                _aggBuckets.add(new StreamingAggregationBucket(periodStart));
            }
            final Iterator<StreamingAggregationBucket> bucketIterator = _aggBuckets.iterator();
            StreamingAggregationBucket currentBucket;
            StreamingAggregationBucket correctBucket = null;
            while (bucketIterator.hasNext()) {
                currentBucket = bucketIterator.next();
                if (currentBucket.getPeriodStart().equals(periodStart)) {
                    //We found the correct bucket
                    correctBucket = currentBucket;
                    break;
                }
            }

            if (correctBucket == null) {
                LOGGER.error()
                        .setMessage("No bucket found to aggregate into, bug in the bucket walk")
                        .addContext("actor", self())
                        .log();
            } else {
                LOGGER.debug()
                        .setMessage("Updating bucket")
                        .addData("bucket", correctBucket)
                        .addData("data", metricData)
                        .addContext("actor", self())
                        .log();
                correctBucket.update(metricData);
                LOGGER.debug()
                        .setMessage("Done updating bucket")
                        .addData("bucket", correctBucket)
                        .addContext("actor", self())
                        .log();
            }
        }
    }

    private TreeMap<String, String> dimensionsToMap(final Messages.StatisticSetRecord statisticSetRecord) {
        return Maps.newTreeMap(AggMessageExtractor.dimensionsToMap(statisticSetRecord));
    }

    private String createHost() {
        return _cluster + "-cluster" + _clusterHostSuffix;
    }

    private final LinkedList<StreamingAggregationBucket> _aggBuckets = Lists.newLinkedList();
    private final ActorRef _emitter;
    private final ActorRef _lifecycleTracker;
    private final ActorRef _periodicStatistics;
    private final String _clusterHostSuffix;
    private final Set<Statistic> _statistics = Sets.newHashSet();
    private boolean _initialized = false;
    private Period _period;
    private String _cluster;
    private String _metric;
    private String _service;
    private TreeMap<String, String> _dimensions;
    private AggregatedData.Builder _resultBuilder;
    private static final Duration AGG_TIMEOUT = Duration.standardMinutes(1);
    private static final Logger LOGGER = LoggerFactory.getLogger(StreamingAggregator.class);

    private static final class BucketCheck implements Serializable {
        private static final long serialVersionUID = 1L;
    }

    private static final class UpdateBookkeeper implements Serializable {
        private static final long serialVersionUID = 1L;
    }

    private static final class ShutdownAggregator implements Serializable {
        private static final long serialVersionUID = 1L;
    }
}<|MERGE_RESOLUTION|>--- conflicted
+++ resolved
@@ -161,9 +161,10 @@
 
                                     _periodicStatistics.tell(result, getSelf());
                                 }
+                                _dimensions.put(CombinedMetricData.HOST_KEY, createHost());
                                 final PeriodicData periodicData = new PeriodicData.Builder()
                                         .setData(builder.build())
-                                        .setDimensions(ImmutableMap.of("host", createHost()))
+                                        .setDimensions(ImmutableMap.copyOf(_dimensions))
                                         .setConditions(ImmutableList.of())
                                         .setPeriod(_period)
                                         .setStart(bucket.getPeriodStart())
@@ -174,21 +175,6 @@
                                 break;
                             }
                         }
-<<<<<<< HEAD
-=======
-                        _dimensions.put(CombinedMetricData.HOST_KEY, createHost());
-                        final PeriodicData periodicData = new PeriodicData.Builder()
-                                .setData(builder.build())
-                                .setDimensions(ImmutableMap.copyOf(_dimensions))
-                                .setConditions(ImmutableList.of())
-                                .setPeriod(_period)
-                                .setStart(bucket.getPeriodStart())
-                                .build();
-                        _emitter.tell(periodicData, getSelf());
-                    } else {
-                        //Walk of the list is complete
-                        break;
->>>>>>> 7db603d0
                     }
                 })
                 .match(UpdateBookkeeper.class, message -> {

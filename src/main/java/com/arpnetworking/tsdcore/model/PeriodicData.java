--- conflicted
+++ resolved
@@ -25,15 +25,9 @@
 import org.joda.time.DateTime;
 import org.joda.time.Period;
 
-<<<<<<< HEAD
+import java.util.Optional;
 import javax.annotation.Nullable;
-import java.util.Map;
-import java.util.Optional;
-import java.util.function.Function;
-import java.util.stream.Collectors;
-
-=======
->>>>>>> 08eecbc0
+
 /**
  * Contains the data for a specific period in time.
  *
